--- conflicted
+++ resolved
@@ -89,7 +89,6 @@
     - Support xmobar's \<action> and \<raw> tags; see `xmobarAction` and
       `xmobarRaw`.
 
-<<<<<<< HEAD
   * `XMonad.Layout.NoBorders`
 
     The layout now maintains a list of windows that never have borders, and a
@@ -107,7 +106,7 @@
     will need to update their configuration. For example, replace "`hiddens amb
     wset mst wrs =`" either with "`hiddens amb wset _ mst wrs =`" or to make
     use of the new parameter with "`hiddens amb wset lr mst wrs =`".
-=======
+
   * `XMonad.Actions.MessageFeedback`
 
     - Follow the naming conventions of `XMonad.Operations`. Functions returning
@@ -131,7 +130,6 @@
       - `tryInOrder_`   -> `tryInOrderWithNoRefreshToCurrent`
       - `tryMessage`    -> `tryMessageWithNoRefreshToCurrentB`
       - `tryMessage_`   -> `tryMessageWithNoRefreshToCurrent`
->>>>>>> 8ee2e39f
 
 ### New Modules
 
